(*
 * BatPrintexc - Extended Printexc module
 * Copyright (C) 1996 Xavier Leroy
 *               2008 David Teller, LIFO, Universite d'Orleans
 *
 * This library is free software; you can redistribute it and/or
 * modify it under the terms of the GNU Lesser General Public
 * License as published by the Free Software Foundation; either
 * version 2.1 of the License, or (at your option) any later version,
 * with the special exception on linking described in file LICENSE.
 *
 * This library is distributed in the hope that it will be useful,
 * but WITHOUT ANY WARRANTY; without even the implied warranty of
 * MERCHANTABILITY or FITNESS FOR A PARTICULAR PURPOSE.  See the GNU
 * Lesser General Public License for more details.
 *
 * You should have received a copy of the GNU Lesser General Public
 * License along with this library; if not, write to the Free Software
 * Foundation, Inc., 59 Temple Place, Suite 330, Boston, MA  02111-1307  USA
 *)


(** Facilities for printing exceptions.

    @author Xavier Leroy (Base module)
    @author David Teller
*)

val pass : ('a -> 'b) -> 'a -> 'b
(** [Printexc.pass fn x] applies [fn] to [x] and returns the result.
    If the evaluation of [fn x] raises any exception, the name of the
    exception is printed on standard error output, and the exception
    is raised again.  The typical use is to catch and report
    exceptions that escape a function application. This function is a
    renamed version of [Printexc.print] from stdlib.*)

val catch: ('a -> 'b) -> 'a -> 'b
(** [Printexc.catch fn x] is similar to {!Printexc.print}, but aborts
    the program with exit code 2 after printing the uncaught exception.
    This function is deprecated: the runtime system is now able to
    print uncaught exceptions as precisely as [Printexc.catch] does.
    Moreover, calling [Printexc.catch] makes it harder to track the
    location of the exception using the debugger or the stack backtrace
    facility.  So, do not use [Printexc.catch] in new code.  *)

val to_string: exn -> string
(** [Printexc.to_string e] returns a string representation of the
    exception [e]. *)

val print_backtrace: _ BatInnerIO.output -> unit
(** [print_backtrace oc] Prints the an exception backtrace on the
    output channel [oc].  The backtrace lists the program locations
    where the most-recently raised exception was raised and where it
    was propagated through function calls.

    @since 1.4.0
*)

val get_backtrace: unit -> string
(** [Printexc.get_backtrace ()] returns a string containing the same
    exception backtrace that [Printexc.print_backtrace] would print.
*)

val record_backtrace: bool -> unit
(** [Printexc.record_backtrace b] turns recording of exception
    backtraces on (if [b = true]) or off (if [b = false]).  Initially,
    backtraces are not recorded, unless the [b] flag is given to the
    program through the [OCAMLRUNPARAM] variable.
*)

val backtrace_status: unit -> bool
(** [Printexc.backtrace_status()] returns [true] if exception
    backtraces are currently recorded, [false] if not.
*)

val register_printer: (exn -> string option) -> unit
(** [Printexc.register_printer fn] registers [fn] as an exception
    printer.  The printer should return [None] or raise an exception
    if it does not know how to convert the passed exception, and [Some
    s] with [s] the resulting string if it can convert the passed
    exception. Exceptions raised by the printer are ignored.

    When converting an exception into a string, the printers will be invoked
    in the reverse order of their registrations, until a printer returns
    a [Some s] value (if no such printer exists, the runtime will use a
    generic printer).
*)

val print : _ BatInnerIO.output -> exn -> unit
  (** Print an exception.  The stdlib [print] function is now named [!pass].*)


##V=4.1##(** {6 Raw backtraces} *)
##V=4.1##
##V=4.1##type raw_backtrace = Printexc.raw_backtrace
##V=4.1##
##V=4.1##(** The abstract type [backtrace] stores exception backtraces in
##V=4.1##    a low-level format, instead of directly exposing them as string as
##V=4.1##    the [get_backtrace()] function does.
##V=4.1##
##V=4.1##    This allows to pay the performance overhead of representation
##V=4.1##    conversion and formatting only at printing time, which is useful
##V=4.1##    if you want to record more backtrace than you actually print.
##V=4.1##*)
##V=4.1##
##V=4.1##val get_raw_backtrace: unit -> raw_backtrace
##V=4.1##val print_raw_backtrace: out_channel -> raw_backtrace -> unit
##V=4.1##val raw_backtrace_to_string: raw_backtrace -> string

##V>=4.5##external raise_with_backtrace: exn -> Printexc.raw_backtrace -> 'a
##V>=4.5##  = "%raise_with_backtrace"
##V>=4.5##(** Reraise the exception using the given raw_backtrace for the
##V>=4.5##    origin of the exception
##V>=4.5##
##V>=4.5##    @since 2.7.0 and OCaml 4.05.0
##V>=4.5##*)

##V=4.1##(** {6 Current call stack} *)
##V=4.1##
##V=4.1##val get_callstack: int -> raw_backtrace
##V=4.1##
##V=4.1##(** [Printexc.get_callstack n] returns a description of the top of the
##V=4.1##    call stack on the current program point (for the current thread),
##V=4.1##    with at most [n] entries.  (Note: this function is not related to
##V=4.1##    exceptions at all, despite being part of the [Printexc] module.)
##V=4.1##
##V=4.1##    @since 2.2.0 and OCaml 4.01.0
##V=4.1##*)

##V>=4.2##(** {6 Raw backtraces} *)
##V>=4.2##
##V>=4.2##type raw_backtrace = Printexc.raw_backtrace
##V>=4.2##(** The abstract type [raw_backtrace] stores a backtrace in
##V>=4.2##    a low-level format, instead of directly exposing them as string as
##V>=4.2##    the [get_backtrace()] function does.
##V>=4.2##
##V>=4.2##    This allows delaying the formatting of backtraces to when they are
##V>=4.2##    actually printed, which may be useful if you record more
##V>=4.2##    backtraces than you print.
##V>=4.2##
##V>=4.2##    Raw backtraces cannot be marshalled. If you need marshalling, you
##V>=4.2##    should use the array returned by the [backtrace_slots] function of
##V>=4.2##    the next section.
##V>=4.2##
##V>=4.2##    @since 2.2.0 and OCaml 4.01.0
##V>=4.2##*)
##V>=4.2##
##V>=4.2##val get_raw_backtrace: unit -> raw_backtrace
##V>=4.2##(** [Printexc.get_raw_backtrace ()] returns the same exception
##V>=4.2##    backtrace that [Printexc.print_backtrace] would print, but in
##V>=4.2##    a raw format.
##V>=4.2##
##V>=4.2##    @since 2.2.0 and OCaml 4.01.0
##V>=4.2##*)
##V>=4.2##
##V>=4.2##val print_raw_backtrace: out_channel -> raw_backtrace -> unit
##V>=4.2##(** Print a raw backtrace in the same format
##V>=4.2##    [Printexc.print_backtrace] uses.
##V>=4.2##
##V>=4.2##    @since 2.2.0 and OCaml 4.01.0
##V>=4.2##*)
##V>=4.2##
##V>=4.2##val raw_backtrace_to_string: raw_backtrace -> string
##V>=4.2##(** Return a string from a raw backtrace, in the same format
##V>=4.2##    [Printexc.get_backtrace] uses.
##V>=4.2##
##V>=4.2##    @since 2.2.0 and OCaml 4.01.0
##V>=4.2##*)
##V>=4.2##
##V>=4.2##(** {6 Current call stack} *)
##V>=4.2##
##V>=4.2##val get_callstack: int -> raw_backtrace
##V>=4.2##(** [Printexc.get_callstack n] returns a description of the top of the
##V>=4.2##    call stack on the current program point (for the current thread),
##V>=4.2##    with at most [n] entries.  (Note: this function is not related to
##V>=4.2##    exceptions at all, despite being part of the [Printexc] module.)
##V>=4.2##
##V>=4.2##    @since 2.2.0 and OCaml 4.01.0
##V>=4.2##*)
##V>=4.2##
##V>=4.2##(** {6 Uncaught exceptions} *)
##V>=4.2##
##V>=4.2##val set_uncaught_exception_handler: (exn -> raw_backtrace -> unit) -> unit
##V>=4.2##(** [Printexc.set_uncaught_exception_handler fn] registers [fn] as the handler
##V>=4.2##    for uncaught exceptions. The default handler prints the exception and
##V>=4.2##    backtrace on standard error output.
##V>=4.2##
##V>=4.2##    Note that when [fn] is called all the functions registered with
##V>=4.2##    {!Pervasives.at_exit} have already been called. Because of this you must
##V>=4.2##    make sure any output channel [fn] writes on is flushed.
##V>=4.2##
##V>=4.2##    If [fn] raises an exception, it is ignored.
##V>=4.2##
##V>=4.2##    @since 2.3.0 and OCaml 4.02.0
##V>=4.2##*)
##V>=4.2##
##V>=4.2##
##V>=4.2##(** {6 Manipulation of backtrace information}
##V>=4.2##
##V>=4.2##    Those function allow to traverse the slots of a raw backtrace,
##V>=4.2##    extract information from them in a programmer-friendly format.
##V>=4.2##*)
##V>=4.2##
##V>=4.2##type backtrace_slot = Printexc.backtrace_slot
##V>=4.2##(** The abstract type [backtrace_slot] represents a single slot of
##V>=4.2##    a backtrace.
##V>=4.2##
##V>=4.2##    @since 2.3.0 and OCaml 4.02
##V>=4.2##*)
##V>=4.2##
##V>=4.2##val backtrace_slots : raw_backtrace -> backtrace_slot array option
##V>=4.2##(** Returns the slots of a raw backtrace, or [None] if none of them
##V>=4.2##    contain useful information.
##V>=4.2##
##V>=4.2##    In the return array, the slot at index [0] corresponds to the most
##V>=4.2##    recent function call, raise, or primitive [get_backtrace] call in
##V>=4.2##    the trace.
##V>=4.2##
##V>=4.2##    Some possible reasons for returning [None] are as follow:
##V>=4.2##    - none of the slots in the trace come from modules compiled with
##V>=4.2##    debug information ([-g])
##V>=4.2##    - the program is a bytecode program that has not been linked with
##V>=4.2##    debug information enabled ([ocamlc -g])
##V>=4.2##
##V>=4.2##   @since 2.3.0 and OCaml 4.02.0
##V>=4.2##*)
##V>=4.2##
##V>=4.2##type location = Printexc.location = {
##V>=4.2##  filename : string;
##V>=4.2##  line_number : int;
##V>=4.2##  start_char : int;
##V>=4.2##  end_char : int;
##V>=4.2##}
##V>=4.2##(** The type of location information found in backtraces. [start_char]
##V>=4.2##    and [end_char] are positions relative to the beginning of the
##V>=4.2##    line.
##V>=4.2##
##V>=4.2##    @since 2.3.0 and OCaml 4.02
##V>=4.2##*)
##V>=4.2##
##V>=4.2##module Slot : sig
##V>=4.2##  type t = backtrace_slot
##V>=4.2##
##V>=4.2##  val is_raise : t -> bool
##V>=4.2##  (** [is_raise slot] is [true] when [slot] refers to a raising
##V>=4.2##      point in the code, and [false] when it comes from a simple
##V>=4.2##      function call.
##V>=4.2##
##V>=4.2##      @since 2.3.0 and OCaml 4.02
##V>=4.2##  *)
##V>=4.2##
##V>=4.4##
##V>=4.4##  val is_inline : t -> bool
##V>=4.4##  (** [is_inline slot] is [true] when [slot] refers to a call
##V>=4.4##      that got inlined by the compiler, and [false] when it comes from
##V>=4.4##      any other context.
##V>=4.4##
##V>=4.4##      @since 4.04.0
##V>=4.4##  *)
##V>=4.4##
##V>=4.2##  val location : t -> location option
##V>=4.2##  (** [location slot] returns the location information of the slot,
##V>=4.2##      if available, and [None] otherwise.
##V>=4.2##
##V>=4.2##      Some possible reasons for failing to return a location are as follow:
##V>=4.2##      - the slot corresponds to a compiler-inserted raise
##V>=4.2##      - the slot corresponds to a part of the program that has not been
##V>=4.2##      compiled with debug information ([-g])
##V>=4.2##
##V>=4.2##      @since 2.3.0 and OCaml 4.02
##V>=4.2##  *)
##V>=4.2##
##V>=4.2##  val format : int -> t -> string option
##V>=4.2##  (** [format pos slot] returns the string representation of [slot] as
##V>=4.2##      [raw_backtrace_to_string] would format it, assuming it is the
##V>=4.2##      [pos]-th element of the backtrace: the [0]-th element is
##V>=4.2##      pretty-printed differently than the others.
##V>=4.2##
##V>=4.2##      Whole-backtrace printing functions also skip some uninformative
##V>=4.2##      slots; in that case, [format pos slot] returns [None].
##V>=4.2##
##V>=4.2##      @since 2.3.0 and OCaml 4.02
##V>=4.2##  *)
##V>=4.2##end
##V>=4.2##
##V>=4.2##
##V>=4.2##(** {6 Raw backtrace slots} *)
##V>=4.2##
##V>=4.2##type raw_backtrace_slot = Printexc.raw_backtrace_slot
##V>=4.2##(** This type allows direct access to raw backtrace slots, without any
##V>=4.2##    conversion in an OCaml-usable data-structure. Being
##V>=4.2##    process-specific, they must absolutely not be marshalled, and are
##V>=4.2##    unsafe to use for this reason (marshalling them may not fail, but
##V>=4.2##    un-marshalling and using the result will result in
##V>=4.2##    undefined behavior).
##V>=4.2##
##V>=4.2##    Elements of this type can still be compared and hashed: when two
##V>=4.2##    elements are equal, then they represent the same source location
##V>=4.2##    (the converse is not necessarily true in presence of inlining,
##V>=4.2##    for example).
##V>=4.2##*)
##V>=4.2##
##V>=4.2##val raw_backtrace_length : raw_backtrace -> int
##V>=4.2##(** [raw_backtrace_length bckt] returns the number of slots in the
##V>=4.2##    backtrace [bckt].
##V>=4.2##
##V>=4.2##    @since 2.3.0 and OCaml 4.02
##V>=4.2##*)
##V>=4.2##
##V>=4.2##val get_raw_backtrace_slot : raw_backtrace -> int -> raw_backtrace_slot
##V>=4.2##(** [get_raw_backtrace_slot bckt pos] returns the slot in position [pos] in the
##V>=4.2##    backtrace [bckt].
##V>=4.2##
##V>=4.2##    @since 2.3.0 and OCaml 4.02
##V>=4.2##*)
##V>=4.2##
##V>=4.2##val convert_raw_backtrace_slot : raw_backtrace_slot -> backtrace_slot
##V>=4.2##(** Extracts the user-friendly [backtrace_slot] from a low-level
##V>=4.2##    [raw_backtrace_slot].
##V>=4.2##
##V>=4.2##    @since 2.3.0 and OCaml 4.02
##V>=4.2##*)

##V>=4.4##val get_raw_backtrace_next_slot :
##V>=4.4##    raw_backtrace_slot -> raw_backtrace_slot option
##V>=4.4##(** [get_raw_backtrace_next_slot slot] returns the next slot inlined, if any.
##V>=4.4##
<<<<<<< HEAD
##V>=4.4##    @since NEXT_RELEASE and OCaml 4.04
=======
##V>=4.4##    @since 2.11.0 and OCaml 4.04
>>>>>>> a7f1789c
##V>=4.4##*)


##V>=4.2##(** {6 Exception slots} *)
##V>=4.2##
##V>=4.2##val exn_slot_id: exn -> int
##V>=4.2##(** [Printexc.exn_slot_id] returns an integer which uniquely identifies
##V>=4.2##    the constructor used to create the exception value [exn]
##V>=4.2##    (in the current runtime).
##V>=4.2##
##V>=4.2##    @since 2.3.0 and OCaml 4.02.0
##V>=4.2##*)
##V>=4.2##
##V>=4.2##val exn_slot_name: exn -> string
##V>=4.2##(** [Printexc.exn_slot_name exn] returns the internal name of the constructor
##V>=4.2##    used to create the exception value [exn].
##V>=4.2##
##V>=4.2##    @since 2.3.0 and OCaml 4.02.0
##V>=4.2##*)

##V>=4.08##type t = exn = ..
<<<<<<< HEAD
##V>=4.08##(** The type of exception values. *)
=======
##V>=4.08##(** The type of exception values. *)

##V>=4.09##val use_printers: exn -> string option
##V>=4.09##(** [Printexc.use_printers e] returns [None] if there are no registered
##V>=4.09##    printers and [Some s] with else as the resulting string otherwise.
##V>=4.09##
##V>=4.09##    @since 2.11.0 and OCaml 4.09
##V>=4.09##*)

##V>=4.09##val to_string_default: exn -> string
##V>=4.09##(** [Printexc.to_string_default e] returns a string representation of the
##V>=4.09##    exception [e], ignoring all registered exception printers.
##V>=4.09##
##V>=4.09##    @since 2.11.0 and OCaml 4.09
##V>=4.09##*)
>>>>>>> a7f1789c
<|MERGE_RESOLUTION|>--- conflicted
+++ resolved
@@ -325,11 +325,7 @@
 ##V>=4.4##    raw_backtrace_slot -> raw_backtrace_slot option
 ##V>=4.4##(** [get_raw_backtrace_next_slot slot] returns the next slot inlined, if any.
 ##V>=4.4##
-<<<<<<< HEAD
-##V>=4.4##    @since NEXT_RELEASE and OCaml 4.04
-=======
 ##V>=4.4##    @since 2.11.0 and OCaml 4.04
->>>>>>> a7f1789c
 ##V>=4.4##*)
 
 
@@ -351,9 +347,6 @@
 ##V>=4.2##*)
 
 ##V>=4.08##type t = exn = ..
-<<<<<<< HEAD
-##V>=4.08##(** The type of exception values. *)
-=======
 ##V>=4.08##(** The type of exception values. *)
 
 ##V>=4.09##val use_printers: exn -> string option
@@ -368,5 +361,4 @@
 ##V>=4.09##    exception [e], ignoring all registered exception printers.
 ##V>=4.09##
 ##V>=4.09##    @since 2.11.0 and OCaml 4.09
-##V>=4.09##*)
->>>>>>> a7f1789c
+##V>=4.09##*)