
.SUBDIRS: syntax
    export AAA_FILES
    .SUBDIRS: estring pa_strings
	include OMakefile
	export AAA_FILES

OBJECTS[] =
    legacy
    base64
    batArg
    batArray
    batBigarray
    batBig_int
    batBool
    batBuffer
    batChar
    batComplex
    batDigest
    batFloat
    batFormat
    batGc
    batGenlex
    batHashtbl
    batInt32
    batInt64
    batInt
    batLexing
    batList
    batMap
    batMarshal
    batMutex
    batNativeint
    batNum
    batOo
    batPervasives
    batPrintexc
    batPrintf
    batQueue
    batRandom
    batScanf
    batSet
    batStack
    batStream
    batString
    batStr
    batSys
    batUChar
    batUnit
    batUnix
    batUTF8
    bitSet
    charEncodings
    charParser
    concurrent
    dllist
    dynArray
    enum
    file
    global
    innerIO
    innerWeaktbl
    interfaces
    IO
    IOThreads
    lazyList
    logger
    monad
    multiPMap
    number
    option
    optParse
    parserCo
    pathGen
    pMap
    print
    pSet
    refList
    ref
    result
    return
    rMutex
    rope
    seq
    std
    substring
    uCharParser
    value_printer
    vect
    avlTree
    iSet
    iMap
    batteries_config
    batteries_help
    batteries_print
    batteries

OCamlLibrary(batteries, $(OBJECTS))

batteries_config.ml: batteries_config.mlp
	rm(-f batteries_config.ml)
	sed -e 's|@VERSION@|$(VERSION)|' \
            -e 's|@DOCROOT@|$(DOCROOT)|' \
            -e 's|@BROWSER_COMMAND@|$(BROWSER_COMMAND)|' \
	    batteries_config.mlp > batteries_config.ml
	chmod(444 batteries_config.ml)

<<<<<<< HEAD
=======
AAA_FILES[] += $(file $(glob *.mli *.cmi *.cma *.cmxa *.a))

>>>>>>> c7f0dfb5
all: batteries.cmxa batteries.cma<|MERGE_RESOLUTION|>--- conflicted
+++ resolved
@@ -105,9 +105,6 @@
 	    batteries_config.mlp > batteries_config.ml
 	chmod(444 batteries_config.ml)
 
-<<<<<<< HEAD
-=======
 AAA_FILES[] += $(file $(glob *.mli *.cmi *.cma *.cmxa *.a))
 
->>>>>>> c7f0dfb5
 all: batteries.cmxa batteries.cma