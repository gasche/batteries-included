--- conflicted
+++ resolved
@@ -1,7 +1,6 @@
 Changelog
 ---------
 
-<<<<<<< HEAD
 ## NEXT_RELEASE (major release)
 
 - BatList and BatArray: sum of an empty container now return 0 rather than
@@ -47,10 +46,6 @@
   are changed. The default value is Pervasives.compare.
   #679
   (Cedric Cellier)
-=======
-## v3.0.0 (major release)
-
-TODO
 
 ## v2.11.0 (minor release)
 
@@ -90,7 +85,6 @@
   previously it was only for OCaml >= 4.03.0
   #930
   (Francois Berenger, review by Cedric Cellier)
->>>>>>> a7f1789c
 
 ## v2.10.0 (minor release)
 
@@ -124,14 +118,10 @@
   #891
   (Cedric Cellier, Francois Berenger, Gabriel Scherer)
 
-<<<<<<< HEAD
-=======
 - added Unix.with_locked_file
   #904
   (Cedric Cellier, Francois Berenger)
 
-
->>>>>>> a7f1789c
 ## v2.9.0 (minor release)
 
 This minor release adds support for OCaml 4.07.0, as well as a certain
